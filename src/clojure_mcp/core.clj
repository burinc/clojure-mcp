(ns clojure-mcp.core
  (:require [clojure.data.json :as json]
            [clojure-mcp.nrepl :as nrepl]
            [clojure-mcp.repl-tools :as repl-tools]
            [clojure-mcp.prompts :as prompts]
            [clojure-mcp.resources :as resources]
            [clojure-mcp.config :as config]
            [clojure.edn :as edn]
            [clojure.java.io :as io]
            [clojure.tools.logging :as log])
  (:gen-class)
  (:import [io.modelcontextprotocol.server.transport StdioServerTransportProvider]
           [io.modelcontextprotocol.server McpServer McpServerFeatures
            McpServerFeatures$AsyncToolSpecification
            McpServerFeatures$AsyncResourceSpecification]
           [io.modelcontextprotocol.spec
            McpSchema$ServerCapabilities
            McpSchema$Tool
            McpSchema$CallToolResult
            McpSchema$TextContent
            McpSchema$Prompt
            McpSchema$PromptArgument
            McpSchema$GetPromptRequest
            McpSchema$GetPromptResult
            McpSchema$PromptMessage
            McpSchema$Role
            McpSchema$LoggingLevel
            McpSchema$Resource
            McpSchema$ReadResourceResult
            McpSchema$TextResourceContents
            McpSchema$ResourceContents]
           [io.modelcontextprotocol.server McpServer McpServerFeatures
            McpServerFeatures$AsyncToolSpecification
            McpServerFeatures$AsyncPromptSpecification]
           [reactor.core.publisher Mono]
           [com.fasterxml.jackson.databind ObjectMapper]))

(def nrepl-client-atom (atom nil))

(defn ensure-service-atom
  "Ensures the service-atom is not nil and returns a tuple of [valid? error-message]
   where valid? is true if the atom exists and error-message is nil in that case.
   If the atom is nil, valid? is false and error-message contains an error description."
  [service-atom]
  (if (nil? service-atom)
    [false "REPL service connection is not available"]
    (if (nil? @service-atom)
      [false "REPL client not initialized"]
      [true nil])))

#_(add-tap (fn [x]
             (spit "mcp.log" (prn-str x) :append true)))

(defn create-mono-from-callback
  "Creates a function that takes the exchange and the arguments map and
  returns a Mono promise The callback function should take three
  arguments: 
   - exchange: The MCP exchange object 
   - arguments: The arguments map sent in the request 
   - continuation: A function that will be called with the result and will fullfill the promise"
  [callback-fn]
  (fn [exchange arguments]
    (Mono/create
     (reify java.util.function.Consumer
       (accept [this sink]
         (callback-fn
          exchange
          arguments
          (fn [result]
            (.success sink result))))))))

(defn ^McpSchema$CallToolResult adapt-result [list-str error?]
  (McpSchema$CallToolResult.
   (mapv #(McpSchema$TextContent. %) list-str)
   error?))

(defn create-async-tool
  "Creates an AsyncToolSpecification with the given parameters.
   
   Takes a map with the following keys:
    :name         - The name of the tool
    :description  - A description of what the tool does
    :schema       - JSON schema for the tool's input parameters
    :service-atom - The atom holding the nREPL client connection.
    :tool-fn      - Function that implements the tool's logic.
                    Signature: (fn [exchange args-map nrepl-client clj-result-k] ... )
                      * exchange     - ignored (or used for advanced features)
                      * arg-map      - map with string keys representing the mcp tool call args
                      * nrepl-client - the validated and dereferenced nREPL client
                      * clj-result-k - continuation fn taking vector of strings and boolean error flag."
  [{:keys [name description schema tool-fn]}]
  (let [mono-fn (create-mono-from-callback
                 (fn [exchange arg-map mono-fill-k] ;; The mono wrapper still gets exchange and args
                   (let [[service-valid? service-error] (ensure-service-atom nrepl-client-atom)]
                     (if-not service-valid?
                       ;; If service is invalid, immediately fill the Mono with an error result
                       (mono-fill-k (adapt-result [service-error] true))
                       ;; If service is valid, proceed with the actual tool function
                       (let [nrepl-client @nrepl-client-atom ;; Dereference the validated atom
                             clj-result-k (fn [res-list error?] ;; Define the final continuation
                                            (mono-fill-k (adapt-result res-list error?)))]
                         ;; Call the tool's function with the nrepl-client and the continuation
                         (tool-fn exchange arg-map clj-result-k))))))]
    (McpServerFeatures$AsyncToolSpecification.
     (McpSchema$Tool. name description schema)
     (reify java.util.function.BiFunction
       (apply [this exchange arguments]
         (mono-fn exchange arguments))))))

(defn ^McpSchema$GetPromptResult adapt-prompt-result
  "Adapts a Clojure prompt result map into an McpSchema$GetPromptResult.
   Expects a map like {:description \"...\" :messages [{:role :user :content \"...\"}]}"
  [{:keys [description messages]}]
  (let [mcp-messages (mapv (fn [{:keys [role content]}]
                             (McpSchema$PromptMessage.
                              (case role ;; Convert keyword role to McpSchema$Role enum
                                ;; :system McpSchema$Role/SYSTEM
                                :user McpSchema$Role/USER
                                :assistant McpSchema$Role/ASSISTANT
                                ;; Add other roles if needed
                                )
                              (McpSchema$TextContent. content))) ;; Assuming TextContent for now
                           messages)]
    (McpSchema$GetPromptResult. description mcp-messages)))

(defn create-async-prompt
  "Creates an AsyncPromptSpecification with the given parameters.
   
   Takes a map with the following keys:
    :name        - The name (ID) of the prompt
    :description - A description of the prompt
    :arguments   - A vector of maps, each defining an argument:
                   {:name \"arg-name\" :description \"...\" :required? true/false}
    :prompt-fn   - Function that implements the prompt logic.
                   Signature: (fn [exchange request-args clj-result-k] ... )
                     * exchange - The MCP exchange object
                     * request-args - Map of arguments provided in the client request
                     * clj-result-k - Continuation fn taking one map argument:
                                      {:description \"...\" :messages [{:role :user :content \"...\"}]} "
  [{:keys [name description arguments prompt-fn]}]
  (let [mcp-args (mapv (fn [{:keys [name description required?]}]
                         (McpSchema$PromptArgument. name description required?))
                       arguments)
        mcp-prompt (McpSchema$Prompt. name description mcp-args)
        mono-fn (create-mono-from-callback ;; Reuse the existing helper
                 (fn [_ request mono-fill-k]
                   ;; The request object has an .arguments() method
                   (let [request-args (.arguments ^McpSchema$GetPromptRequest request)] ;; <-- Corrected method call
                     (prompt-fn _ request-args
                                (fn [clj-result-map]
                                  (mono-fill-k (adapt-prompt-result clj-result-map)))))))]
    (McpServerFeatures$AsyncPromptSpecification.
     mcp-prompt
     (reify java.util.function.BiFunction
       (apply [this exchange request]
         (mono-fn exchange request))))))

(defn add-tool
  "Helper function to create an async tool from a map and add it to the server."
  [mcp-server tool-map]
  (.removeTool mcp-server (:name tool-map))
  ;; Pass the service-atom along when creating the tool
  (-> (.addTool mcp-server (create-async-tool tool-map))
      (.subscribe)))

(defn create-async-resource
  "Creates an AsyncResourceSpecification with the given parameters.
   
   Takes a map with the following keys:
    :url          - The URL of the resource
    :name         - The name of the resource
    :description  - A description of what the resource is
    :mime-type    - The MIME type of the resource
    :resource-fn  - Function that implements the resource retrieval logic.
                    Signature: (fn [exchange request clj-result-k] ... )
                      * exchange     - The MCP exchange object
                      * request      - The request object
                      * clj-result-k - continuation fn taking a vector of strings"
  [{:keys [url name description mime-type resource-fn]}]
  (let [resource (McpSchema$Resource. url name description mime-type nil)
        mono-fn (create-mono-from-callback
                 (fn [exchange request mono-fill-k]
                   (resource-fn
                    exchange
                    request
                    (fn [result-strings]
                      ;; Create TextResourceContents objects with the URL and MIME type
                      (let [resource-contents (mapv #(McpSchema$TextResourceContents. url mime-type %)
                                                    result-strings)]
                        ;; Create ReadResourceResult with the list of TextResourceContents
                        (mono-fill-k (McpSchema$ReadResourceResult. resource-contents)))))))]
    (McpServerFeatures$AsyncResourceSpecification.
     resource
     (reify java.util.function.BiFunction
       (apply [this exchange request]
         (mono-fn exchange request))))))

(defn add-resource
  "Helper function to create an async resource from a map and add it to the server.
   
   Takes an MCP server and a resource map with:
    :url          - The URL of the resource
    :name         - The name of the resource
    :description  - A description of what the resource is
    :mime-type    - The MIME type of the resource
    :resource-fn  - Function that implements the resource retrieval logic."
  [mcp-server resource-map]
  (.removeResource mcp-server (:url resource-map))
  (-> (.addResource mcp-server (create-async-resource resource-map))
      (.subscribe)))

(defn add-prompt
  "Helper function to create an async prompt from a map and add it to the server.
   
   Takes an MCP server and a prompt map with:
    :name        - The name (ID) of the prompt
    :description - A description of the prompt
    :arguments   - A vector of maps, each defining an argument
    :prompt-fn   - Function that implements the prompt logic."
  [mcp-server prompt-map]
  (.removePrompt mcp-server (:name prompt-map))
  (-> (.addPrompt mcp-server (create-async-prompt prompt-map))
      (.subscribe)))

;; helper tool to demonstrate how all this gets hooked together

(defn mcp-server
  "Creates a basic stdio mcp server"
  []
  (log/info "Starting MCP server")
  (try
    (let [transport-provider (StdioServerTransportProvider. (ObjectMapper.))
          server (-> (McpServer/async transport-provider)
                     (.serverInfo "clojure-server" "0.1.0")
                     (.capabilities (-> (McpSchema$ServerCapabilities/builder)
                                        (.tools true)
                                        (.prompts true)
                                        (.resources true true) ;; resources method takes two boolean parameters
                                        #_(.logging)
                                        (.build)))
                     (.build))]

      (log/info "MCP server initialized successfully")
      server)
    (catch Exception e
      (log/error e "Failed to initialize MCP server")
      (throw e))))

<<<<<<< HEAD
(defn create-and-start-nrepl-connection [initial-config]
  (log/info "Creating nREPL connection with config:" initial-config)
=======
(defn create-and-start-nrepl-connection [config]
  (log/info "Creating nREPL connection with config:" config)
>>>>>>> a9e48461
  (try
    (let [nrepl-client-map (nrepl/create initial-config)] ;; nrepl-client is a map
      (log/info "nREPL client map created")
      (nrepl/start-polling nrepl-client-map)
      (log/info "Started polling nREPL")

      (log/debug "Loading necessary namespaces and helpers")
      (nrepl/eval-code nrepl-client-map
                       (str
                        "(require 'clojure.repl)"
                        "(require 'nrepl.util.print)")
                       identity)
      (nrepl/tool-eval-code nrepl-client-map (slurp (io/resource "repl_helpers.clj")))
      (nrepl/tool-eval-code nrepl-client-map "(in-ns 'user)")
      (log/debug "Required namespaces loaded")

      (let [user-dir (try
                       (edn/read-string
                        (nrepl/tool-eval-code
                         nrepl-client-map
                         "(System/getProperty \"user.dir\")"))
                       (catch Exception e
                         (log/warn e "Failed to get user.dir")
                         nil))
<<<<<<< HEAD
            ;; load-remote-config takes the nrepl-client map, not an atom
            loaded-config (config/load-remote-config nrepl-client-map user-dir)]
=======
            remote-config (config/load-remote-config nrepl-client user-dir)]
>>>>>>> a9e48461
        (if user-dir
          (log/info "Working directory set to:" user-dir)
          (log/warn "Could not determine working directory"))
        ;; Construct the final map to be put in nrepl-client-atom
        (assoc nrepl-client-map
               ::nrepl-user-dir user-dir
               ::config/config loaded-config
               ; ::allowed-directories (get loaded-config :clojure-mcp.core/allowed-directories)
               ; ::emacs-notify (get loaded-config :clojure-mcp.core/emacs-notify false)
               )))

    (catch Exception e
      (log/error e "Failed to create nREPL connection")
      (throw e))))

(defn close-servers [mcp]
  (log/info "Shutting down servers")
  (try
    (when-let [client @nrepl-client-atom]
      (log/info "Stopping nREPL polling")
      (nrepl/stop-polling client))
    (log/info "Closing MCP server gracefully")
    (.closeGracefully mcp)
    (log/info "Servers shut down successfully")
    (catch Exception e
      (log/error e "Error during server shutdown")
      (throw e))))

;; the args is a config map that must have :port and may have :host
(defn nrepl-mcp-server [args]
  (log/info "Starting nREPL MCP server with args:" args)
  (try
    (let [nrepl-client-map (create-and-start-nrepl-connection args)
          mcp (mcp-server)]
      (reset! nrepl-client-atom (assoc nrepl-client-map ::mcp-server mcp))
      (log/info "nREPL client connected successfully")

      (log/info "Registering resources...")
      (let [all-resources (resources/get-all-resources nrepl-client-atom)]
        (log/info "Found" (count all-resources) "resources to register")
        (doseq [resource all-resources]
          (log/debug "Registering resource:" (:name resource))
          (add-resource mcp resource)))

      (log/info "Registering tools...")
      (let [tools (repl-tools/get-all-tools nrepl-client-atom)]
        (log/info "Found" (count tools) "tools to register")
        (doseq [tool tools]
          (log/debug "Registering tool:" (:name tool))
          (add-tool mcp tool)))

      (log/info "Registering prompts...")
      (let [all-prompts (prompts/get-all-prompts nrepl-client-atom)]
        (log/info "Found" (count all-prompts) "prompts to register")
        (doseq [prompt all-prompts]
          (log/debug "Registering prompt:" (:name prompt))
          (add-prompt mcp prompt)))

      (log/info "nREPL MCP server started successfully")
      mcp
      nil)
    (catch Exception e
      (log/error e "Failed to start nREPL MCP server")
      (throw e))))

(comment
  (def mcp-serv (nrepl-mcp-server {:port 54171})) ;; Start server, sets atom
  (close-servers mcp-serv) ;; Close server

  ;; Test logging at different levels
  (defn test-logging []
    (log/trace "This is a TRACE message")
    (log/debug "This is a DEBUG message")
    (log/info "This is an INFO message")
    (log/warn "This is a WARN message")
    (log/error "This is an ERROR message")
    (log/error (Exception. "Test exception") "This is an ERROR with exception"))

  (test-logging)

  ;; Check the logs/clojure-mcp.log file to verify the log messages
  )
#_(defn -main [& args]
    (let [server (mcp-server args)]
      (println "MCP Async Server running on STDIO transport.")
    ;; Keep the process alive
      #_(while true
          (Thread/sleep 1000))))

(comment
  ;; For REPL testing:
  (mcp-server)

  ;; Example of how to create and add a resource to the MCP server
  (def example-resource
    {:url "custom://example-resource"
     :name "Example Resource"
     :description "An example resource that returns a simple text string"
     :mime-type "text/plain"
     :resource-fn (fn [_ _ clj-result-k]
                    (clj-result-k ["Hello, this is an example resource!"]))})

  ;; Adding the resource to an MCP server
  (def mcp-serv (nrepl-mcp-server {:port 54171}))
  (add-resource mcp-serv example-resource)

  ;; Example of a file resource
  (def file-resource
    {:url "custom://file-resource"
     :name "File Resource"
     :description "A resource that serves the content of a file"
     :mime-type "text/plain"
     :resource-fn (fn [_ _ clj-result-k]
                    (let [file-content (slurp "path/to/file.txt")]
                      (clj-result-k [file-content])))})

  ;; Adding the file resource to an MCP server
  (add-resource mcp-serv file-resource)

  ;; Example of a dynamic resource with request parameters
  (def dynamic-resource
    {:url "custom://dynamic-resource"
     :name "Dynamic Resource"
     :description "A resource that generates content based on request parameters"
     :mime-type "text/plain"
     :resource-fn (fn [_ request clj-result-k]
                    (let [params (.. request parameters) ;; Access request parameters
                          content (str "You requested: " params)]
                      (clj-result-k [content])))})

  ;; Adding the dynamic resource to an MCP server
  (add-resource mcp-serv dynamic-resource)

  ;; Closing the server
  (close-servers mcp-serv))
<|MERGE_RESOLUTION|>--- conflicted
+++ resolved
@@ -246,57 +246,8 @@
       (log/error e "Failed to initialize MCP server")
       (throw e))))
 
-<<<<<<< HEAD
 (defn create-and-start-nrepl-connection [initial-config]
-  (log/info "Creating nREPL connection with config:" initial-config)
-=======
-(defn create-and-start-nrepl-connection [config]
-  (log/info "Creating nREPL connection with config:" config)
->>>>>>> a9e48461
-  (try
-    (let [nrepl-client-map (nrepl/create initial-config)] ;; nrepl-client is a map
-      (log/info "nREPL client map created")
-      (nrepl/start-polling nrepl-client-map)
-      (log/info "Started polling nREPL")
-
-      (log/debug "Loading necessary namespaces and helpers")
-      (nrepl/eval-code nrepl-client-map
-                       (str
-                        "(require 'clojure.repl)"
-                        "(require 'nrepl.util.print)")
-                       identity)
-      (nrepl/tool-eval-code nrepl-client-map (slurp (io/resource "repl_helpers.clj")))
-      (nrepl/tool-eval-code nrepl-client-map "(in-ns 'user)")
-      (log/debug "Required namespaces loaded")
-
-      (let [user-dir (try
-                       (edn/read-string
-                        (nrepl/tool-eval-code
-                         nrepl-client-map
-                         "(System/getProperty \"user.dir\")"))
-                       (catch Exception e
-                         (log/warn e "Failed to get user.dir")
-                         nil))
-<<<<<<< HEAD
-            ;; load-remote-config takes the nrepl-client map, not an atom
-            loaded-config (config/load-remote-config nrepl-client-map user-dir)]
-=======
-            remote-config (config/load-remote-config nrepl-client user-dir)]
->>>>>>> a9e48461
-        (if user-dir
-          (log/info "Working directory set to:" user-dir)
-          (log/warn "Could not determine working directory"))
-        ;; Construct the final map to be put in nrepl-client-atom
-        (assoc nrepl-client-map
-               ::nrepl-user-dir user-dir
-               ::config/config loaded-config
-               ; ::allowed-directories (get loaded-config :clojure-mcp.core/allowed-directories)
-               ; ::emacs-notify (get loaded-config :clojure-mcp.core/emacs-notify false)
-               )))
-
-    (catch Exception e
-      (log/error e "Failed to create nREPL connection")
-      (throw e))))
+  (log/info "Creating nREPL connection with config:" initial-config))
 
 (defn close-servers [mcp]
   (log/info "Shutting down servers")
